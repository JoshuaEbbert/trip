--- conflicted
+++ resolved
@@ -188,11 +188,7 @@
     logger = LoggerCollection(loggers)
 
     si_dict = {}
-<<<<<<< HEAD
-    si_dict = {1:-0.60068572, 6:-38.08356632, 7:-54.70753352, 8:-75.19417402}
-=======
     si_dict = {1:-0.60068572, 6:-38.08356632, 7:-54.70753352, 8:-75.19417402} # Found from linear regression
->>>>>>> 57355113
     datamodule = TrIPDataModule(si_dict=si_dict, **vars(args))
     energy_std = datamodule.get_energy_std().item()
     logging.info(f'Dataset energy std: {energy_std:.3f}')
